"""
Provides functions for simulating the radial velocity uncertainties in the Gaia DR3+
catalogue data. The code reproduces the uncertainty model described on the Gaia `science
performance pages
<https://www.cosmos.esa.int/web/gaia/science-performance#spectroscopic%20performance>`_.
"""
import numpy as np
import ujson
import os

__all__ = ["radial_velocity_uncertainty"]

_default_release = "dr4"

_ROOT = os.path.abspath(os.path.dirname(__file__))
with open(os.path.join(_ROOT, "data", "rv_uncertainty_model_coeffs.json")) as fp:
    _rv_unc_model = ujson.load(fp)
    fp.close()

_rv_nb_transits_dr4 = 32
_rv_nb_transits_dr5 = 64
_grvs_zeropoint = 21.317
_exposure_time = 4.4167032
_n_spectrum_per_transit = 3
_pixel_width_al = 0.02453
_band_width = 24.0
_median_background = 4.7
_n_ac_samples_bright = 10
_n_ac_samples_faint = 1
_ron = 3.2


def _in_interval(a: np.array([], float), left, right, closed="both"):
    """
    Check whether the input number or array elements lie within the given interval.

    Parameters
    ----------
    a : ndarray, float
        Input number(s) to check.
    left : float
        Left bound of interval, where left<=right.
    right : float
        Right bound of interval, where right>=left.
    closed : str
        Can be 'both' for a closed interval, 'neither' for an open interval, 'left' for a left-closed interval, or 'right' for a right-closed interval.

    Returns
    -------
    result : ndarray, boolean
        Result of the check, True or False
    """
    if left > right:
        raise ValueError("Left must be less than or equal to right")
    if closed == "both":
        return (a >= left) & (a <= right)
    elif closed == "left":
        return (a >= left) & (a < right)
    elif closed == "right":
        return (a > left) & (a <= right)
    elif closed == "neither":
        return (a > left) & (a < right)
    else:
        raise ValueError("The closed parameter must be one of both|left|right|neither")


def radial_velocity_uncertainty(
    grvs: np.array([], float),
    teff: np.array([], float),
    logg: np.array([], float),
    release=_default_release,
):
    r"""
    Simulate the Gaia DR3 radial velocity uncertainty for the input list of
    :math:`G_\mathrm{RVS}`, :math:`T_\mathrm{eff}`, and :math:`\log(g)` values.

    Parameters
    ----------
    grvs : ndarray, float
        Value(s) of :math:`G_\mathrm{RVS}` for which the calculate the radial velocity uncertainty.
    teff : ndarray, float
        Value(s) of :math:`T_\mathrm{eff}` (in K) for which to calculate the radial velocity uncertainty.
    logg : ndarray, float
        Value(s) of :math:`\log(g)` for which to calculate the radial velocity uncertainty.

    Returns
    -------
    sigma_rv : ndarray, float
        Value(s) of the radial velocity uncertainty. NaNs are returned for input
        magnitudes, temperatures, and surface gravities outside the grids as defined in
        `Katz et al (2022)
        <https://ui.adsabs.harvard.edu/abs/2022arXiv220605902K/abstracti>`_ (their
        figures E.1 and F.1), or outside the model validity ranges quoted on the `Gaia
        Science Performance pages
        <https://www.cosmos.esa.int/web/gaia/science-performance#spectroscopic%20performance>`_.
    """
    ggrvs = np.array(grvs)
    tteff = np.array(teff)
    llogg = np.array(logg)
    if not (
        (tteff.size == llogg.size)
        and (tteff.size == ggrvs.size)
        and (llogg.size == ggrvs.size)
    ):
        raise ValueError("Arrays grvs, teff. and logg must be of same size")
    rv_uncs = np.full(tteff.shape, np.nan)
    if release.upper() == "DR3":
        coeffs = "dr3coeffs"
    else:
        coeffs = "dr45coeffs"
        if release.upper() == "DR4":
            rv_nb_transits = _rv_nb_transits_dr4
        else:
            rv_nb_transits = _rv_nb_transits_dr5

    for group in _rv_unc_model.keys():
        slots = _in_interval(
            tteff,
            _rv_unc_model[group]["teff"][0],
            _rv_unc_model[group]["teff"][1],
            _rv_unc_model[group]["teff"][2],
        ) & _in_interval(
            llogg,
            _rv_unc_model[group]["logg"][0],
            _rv_unc_model[group]["logg"][1],
            _rv_unc_model[group]["logg"][2],
        )
        if np.any(slots):
            if release.upper() == "DR3":
                rv_uncs[slots] = _rv_unc_model[group][coeffs]["sfloor"] + _rv_unc_model[
                    group
                ][coeffs]["b"] * np.exp(
                    _rv_unc_model[group][coeffs]["a"]
                    * (ggrvs[slots] - _rv_unc_model[group][coeffs]["grvs0"])
                )
            else:
                rv_expected_sig_to_noise = np.zeros_like(ggrvs)
                collected_signal = (
                    np.power(10.0, 0.4 * (_grvs_zeropoint - ggrvs))
                    * _exposure_time
                    * _n_spectrum_per_transit
                    * rv_nb_transits
                    * (_pixel_width_al / _band_width)
                )
                bck_per_sample = (
                    _median_background * _n_spectrum_per_transit * rv_nb_transits
                )
                rn_per_sample = _ron * _ron * _n_spectrum_per_transit * rv_nb_transits
                bright = ggrvs <= 7
                faint = np.logical_not(bright)
                rv_expected_sig_to_noise[bright] = collected_signal[bright] / np.sqrt(
                    collected_signal[bright]
                    + bck_per_sample * _n_ac_samples_bright
                    + rn_per_sample * _n_ac_samples_bright
                )
                rv_expected_sig_to_noise[faint] = collected_signal[faint] / np.sqrt(
                    collected_signal[faint]
                    + bck_per_sample * _n_ac_samples_faint
                    + rn_per_sample * _n_ac_samples_faint
                )
                slowsnr = _rv_unc_model[group][coeffs]["sbreak"] * np.power(
                    rv_expected_sig_to_noise[slots]
                    / _rv_unc_model[group][coeffs]["snrbreak"],
                    _rv_unc_model[group][coeffs]["f"],
                )
                shighsnr = _rv_unc_model[group][coeffs]["sfloor"] + (
                    _rv_unc_model[group][coeffs]["sbreak"]
                    - _rv_unc_model[group][coeffs]["sfloor"]
                ) * np.exp(
                    _rv_unc_model[group][coeffs]["g"]
                    * (
                        np.log10(rv_expected_sig_to_noise[slots])
                        - np.log10(_rv_unc_model[group][coeffs]["snrbreak"])
                    )
                )
                h = (
                    1
                    + np.tanh(
                        _rv_unc_model[group][coeffs]["k"]
                        * (
                            np.log10(rv_expected_sig_to_noise[slots])
                            - np.log10(_rv_unc_model[group][coeffs]["snrbreak"])
                        )
                    )
                ) / 2
                rv_uncs[slots] = h * shighsnr + (1 - h) * slowsnr

    if release.upper() == "DR3":
        rv_uncs[(ggrvs > 14) | (rv_uncs > 20.0)] = np.nan
    else:
<<<<<<< HEAD
        uncertainties = np.zeros_like(vmag)
        for s in np.unique(spt):
            s_filt = (spt==s)
            uncertainties[s_filt] = _vradCalibrationFloor + _vradErrorBCoeff[s] * np.exp(
                _vradErrorACoeff[s] * (vmag[s_filt] - _vradMagnitudeZeroPoint)) * errscaling

        return uncertainties
=======
        rv_uncs[(ggrvs > 16)] = np.nan
        rv_uncs[(ggrvs > 12) & (tteff > 7000)] = np.nan

    return rv_uncs
>>>>>>> 96a83550
<|MERGE_RESOLUTION|>--- conflicted
+++ resolved
@@ -188,17 +188,7 @@
     if release.upper() == "DR3":
         rv_uncs[(ggrvs > 14) | (rv_uncs > 20.0)] = np.nan
     else:
-<<<<<<< HEAD
-        uncertainties = np.zeros_like(vmag)
-        for s in np.unique(spt):
-            s_filt = (spt==s)
-            uncertainties[s_filt] = _vradCalibrationFloor + _vradErrorBCoeff[s] * np.exp(
-                _vradErrorACoeff[s] * (vmag[s_filt] - _vradMagnitudeZeroPoint)) * errscaling
-
-        return uncertainties
-=======
         rv_uncs[(ggrvs > 16)] = np.nan
         rv_uncs[(ggrvs > 12) & (tteff > 7000)] = np.nan
 
-    return rv_uncs
->>>>>>> 96a83550
+    return rv_uncs